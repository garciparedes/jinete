--- conflicted
+++ resolved
@@ -26,21 +26,10 @@
 ]
 
 extra_dependencies = {
-<<<<<<< HEAD
-    "docs": [
-        "sphinx",
-        "sphinx-rtd-theme",
-        "sphinxcontrib-apidoc",
-        "sphinxcontrib-plantuml",
-        "m2r",
-        "sphinx-autodoc-typehints",
-    ],
-=======
-    "docs": ["sphinx<3.0.0", "sphinx-rtd-theme", "sphinxcontrib-apidoc", "sphinxcontrib-plantuml", "m2r",],
->>>>>>> 3a60a41f
-    "tests": ["coverage", "codecov",],
-    "syntax": ["flake8", "mypy",],
-    "logs": ["coloredlogs",],
+    "docs": ["sphinx<3.0.0", "sphinx-rtd-theme", "sphinxcontrib-apidoc", "sphinxcontrib-plantuml", "m2r"],
+    "tests": ["coverage", "codecov"],
+    "syntax": ["flake8", "mypy"],
+    "logs": ["coloredlogs"],
 }
 extra_dependencies["all"] = list(it.chain(extra_dependencies.values()))
 
