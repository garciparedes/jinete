--- conflicted
+++ resolved
@@ -1,11 +1,5 @@
-<<<<<<< HEAD
 """High level scheduling during the process of optimization (feeding with new trips, updating state, etc.)."""
 
-from .abc import (
-    Dispatcher
-)
-=======
 from .abc import Dispatcher
->>>>>>> 426fd1e8
 
 from .static import StaticDispatcher