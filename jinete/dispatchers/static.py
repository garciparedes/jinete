"""High level static scheduling during the process of optimization (feeding with new trips, updating state, etc.)."""

from __future__ import annotations

from .abc import Dispatcher

from ..models import Result


class StaticDispatcher(Dispatcher):
<<<<<<< HEAD
    """Dispatch the problem instances in a sequential way, that is: loader -> algorithm -> storer."""

=======
>>>>>>> 426fd1e8
    def run(self) -> Result:
        """Start the execution of the dispatcher.

        :return: A result object containing the generated solution.
        """
        loader = self.loader_cls()

        job = loader.job
        fleet = loader.fleet
        algorithm = self.algorithm_cls(fleet=fleet, job=job)

        result = algorithm.optimize()

        if self.storer_cls is not None:
            storer = self.storer_cls(result=result)
            storer.store()

        return result<|MERGE_RESOLUTION|>--- conflicted
+++ resolved
@@ -8,11 +8,8 @@
 
 
 class StaticDispatcher(Dispatcher):
-<<<<<<< HEAD
     """Dispatch the problem instances in a sequential way, that is: loader -> algorithm -> storer."""
 
-=======
->>>>>>> 426fd1e8
     def run(self) -> Result:
         """Start the execution of the dispatcher.
 
