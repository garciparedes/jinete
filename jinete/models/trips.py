--- conflicted
+++ resolved
@@ -74,9 +74,15 @@
     The requested capacity of the trip.
     """
 
-<<<<<<< HEAD
-    def __init__(self, identifier: str, origin: Service, destination: Service, capacity: float = 1,
-                 on_time_bonus: float = 0.0, timeout: float = MAX_FLOAT):
+    def __init__(
+        self,
+        identifier: str,
+        origin: Service,
+        destination: Service,
+        capacity: float = 1,
+        on_time_bonus: float = 0.0,
+        timeout: float = MAX_FLOAT,
+    ):
         """
 
         :param identifier:
@@ -86,17 +92,6 @@
         :param on_time_bonus:
         :param timeout:
         """
-=======
-    def __init__(
-        self,
-        identifier: str,
-        origin: Service,
-        destination: Service,
-        capacity: float = 1,
-        on_time_bonus: float = 0.0,
-        timeout: float = MAX_FLOAT,
-    ):
->>>>>>> 426fd1e8
         self.identifier = identifier
         self.origin = origin
         self.destination = destination
