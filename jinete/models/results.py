from __future__ import annotations

from typing import TYPE_CHECKING

from .abc import Model

if TYPE_CHECKING:
    from typing import (
        Set,
        Generator,
        Tuple,
        Any,
        Callable,
    )
    from uuid import UUID
    from .trips import Trip
    from .routes import Route
    from .jobs import Job
    from .vehicles import (
        Fleet,
        Vehicle,
    )
    from .plannings import Planning
    from .objectives import (
        Objective,
        OptimizationDirection,
        Optimizable,
    )
    from ..algorithms import Algorithm


class Result(Model):
<<<<<<< HEAD

    def __init__(self, algorithm: Algorithm, planning: Planning, computation_time: float):
        self.algorithm = algorithm
=======
    def __init__(
        self, fleet: Fleet, job: Job, algorithm_cls: Type[Algorithm], planning: Planning, computation_time: float
    ):
        self.fleet = fleet
        self.job = job
        self.algorithm_cls = algorithm_cls
>>>>>>> 426fd1e8
        self.planning = planning
        self.computation_time = computation_time

    @property
    def job(self) -> Job:
        return self.algorithm.job

    @property
    def fleet(self) -> Fleet:
        return self.algorithm.fleet

    @property
    def trips(self) -> Set[Trip]:
        return self.job.trips

    @property
    def vehicles(self) -> Set[Vehicle]:
        return self.fleet.vehicles

    @property
    def routes(self) -> Set[Route]:
        return self.planning.routes

    @property
    def planning_uuid(self) -> UUID:
        return self.planning.uuid

    @property
    def feasible(self) -> bool:
        return self.planning.feasible

    @property
    def completed_trips(self) -> Set[Trip]:
        trips: Set[Trip] = set()
        for route in self.routes:
            trips |= set(route.loaded_trips)
        return trips

    @property
    def coverage_rate(self):
        return len(self.completed_trips) / len(self.job.trips)

    @property
    def objective(self) -> Objective:
        return self.job.objective

    @property
    def optimization_function(self) -> Callable[[Optimizable], Tuple[float, ...]]:
        return self.objective.optimization_function

    @property
    def optimization_value(self) -> Tuple[float, ...]:
        return self.optimization_function(self)

    @property
    def direction(self) -> OptimizationDirection:
        return self.objective.direction

    def __iter__(self) -> Generator[Tuple[str, Any], None, None]:
        yield from (
<<<<<<< HEAD
            ('fleet_uuid', tuple(self.fleet)),
            ('job', tuple(self.job)),
            ('algorithm_name', type(self.algorithm).__name__),
            ('planning_uuid', self.planning_uuid)
=======
            ("fleet_uuid", tuple(self.fleet)),
            ("job", tuple(self.job)),
            ("algorithm_name", self.algorithm_cls.__name__),
            ("planning_uuid", self.planning_uuid),
>>>>>>> 426fd1e8
        )<|MERGE_RESOLUTION|>--- conflicted
+++ resolved
@@ -30,18 +30,10 @@
 
 
 class Result(Model):
-<<<<<<< HEAD
-
-    def __init__(self, algorithm: Algorithm, planning: Planning, computation_time: float):
+    def __init__(
+        self, algorithm: Algorithm, planning: Planning, computation_time: float
+    ):
         self.algorithm = algorithm
-=======
-    def __init__(
-        self, fleet: Fleet, job: Job, algorithm_cls: Type[Algorithm], planning: Planning, computation_time: float
-    ):
-        self.fleet = fleet
-        self.job = job
-        self.algorithm_cls = algorithm_cls
->>>>>>> 426fd1e8
         self.planning = planning
         self.computation_time = computation_time
 
@@ -102,15 +94,8 @@
 
     def __iter__(self) -> Generator[Tuple[str, Any], None, None]:
         yield from (
-<<<<<<< HEAD
-            ('fleet_uuid', tuple(self.fleet)),
-            ('job', tuple(self.job)),
-            ('algorithm_name', type(self.algorithm).__name__),
-            ('planning_uuid', self.planning_uuid)
-=======
             ("fleet_uuid", tuple(self.fleet)),
             ("job", tuple(self.job)),
-            ("algorithm_name", self.algorithm_cls.__name__),
+            ("algorithm_name", type(self.algorithm).__name__),
             ("planning_uuid", self.planning_uuid),
->>>>>>> 426fd1e8
         )