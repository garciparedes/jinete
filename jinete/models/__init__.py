--- conflicted
+++ resolved
@@ -1,14 +1,8 @@
-<<<<<<< HEAD
 """
 The set of classes which models problem instances, solutions, etc.
 """
 
-from .abc import (
-    Model,
-)
-=======
 from .abc import Model
->>>>>>> 426fd1e8
 from .positions import (
     Position,
     GeometricPosition,
