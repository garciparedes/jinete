from __future__ import annotations

import logging
from typing import (
    TYPE_CHECKING,
    List)
from .abc import (
    Model,
)

if TYPE_CHECKING:
    from uuid import (
        UUID,
    )
    from typing import (
        Dict,
        Any,
        Optional,
        Iterable,
        Tuple,
    )
    from .positions import (
        Position,
    )
    from .planned_trips import (
        PlannedTrip
    )
    from .routes import (
        Route,
    )
    from .vehicles import (
        Vehicle,
    )

logger = logging.getLogger(__name__)


class Stop(Model):
    __slots__ = [
        'route',
        'position',
        'pickups',
        'deliveries',
        'previous',
        'following',
        '_previous_departure_time',
        '_down_time',
        '_load_time',
        '_earliest',
        '_arrival_time',
    ]
    route: Route
    position: Position
<<<<<<< HEAD
    previous: Optional[Stop]
    following: Optional[Stop]
    pickups: Tuple[PlannedTrip]
    deliveries: Tuple[PlannedTrip]
=======
    pickups: Tuple[PlannedTrip, ...]
    deliveries: Tuple[PlannedTrip, ...]

    _down_time: Optional[float]
    _load_time: Optional[float]
    _earliest: Optional[float]
    _arrival_time: Optional[float]
    _previous_departure_time: Optional[float]
>>>>>>> c1db9944

    def __init__(self, route: Route, position: Position, previous: Optional[Stop], following: Optional[Stop] = None,
                 pickups: Tuple[PlannedTrip] = tuple(), deliveries: Tuple[PlannedTrip] = tuple()):

        self.route = route
        self.position = position

        self.pickups = pickups
        self.deliveries = deliveries

        self.previous = previous
        self.following = following

        self._previous_departure_time = None
        self._down_time = None
        self._load_time = None
        self._earliest = None
        self._arrival_time = None

    def append_pickup(self, planned_trip: PlannedTrip) -> None:
        self.extend_pickups((planned_trip,))

    def append_delivery(self, planned_trip: PlannedTrip) -> None:
        self.extend_deliveries((planned_trip,))

    def extend_pickups(self, iterable: Iterable[PlannedTrip]) -> None:
        self.pickups = (*self.pickups, *iterable)

    def extend_deliveries(self, iterable: Iterable[PlannedTrip]) -> None:
        self.deliveries = (*self.deliveries, *iterable)

    @property
    def down_time(self) -> float:
        if self._down_time is None:
            if not any(self.pickups):
                self._down_time = 0.0
            else:
                self._down_time = max((pt.down_time for pt in self.pickups))
        return self._down_time

    @property
    def earliest(self):
        if self._earliest is None:
            if not any(self.pickups):
                self._earliest = 0.0
            else:
                self._earliest = max((pt.trip.earliest for pt in self.pickups))
        return self._earliest

    @property
    def load_time(self) -> float:
        if self._load_time is None:
            if not any(self.pickups):
                self._load_time = 0.0
            else:
                self._load_time = max((pt.trip.load_time for pt in self.pickups))
        return self._load_time

    @property
    def vehicle(self) -> Vehicle:
        return self.route.vehicle

    @property
    def vehicle_uuid(self) -> UUID:
        return self.vehicle.uuid

    @property
    def stops(self) -> List[Stop]:
        return self.route.stops

    @property
    def index(self) -> int:
        return self.stops.index(self)

    @property
    def previous_departure_time(self) -> float:
        if self.previous is None:
            return self.vehicle.earliest
        if self._previous_departure_time is None:
            self._previous_departure_time = self.previous.departure_time
        return self._previous_departure_time

    @property
    def previous_position(self) -> Position:
        if self.previous is None:
            return self.vehicle.initial
        return self.previous.position

    @property
    def distance(self) -> float:
        return self.position.distance_to(self.previous_position)

    @property
    def navigation_time(self):
        return self.previous_position.time_to(self.position, self.previous_departure_time)

    @property
    def waiting_time(self):
        return max(self.earliest - self.arrival_time, 0.0)

    @property
    def arrival_time(self):
        if self._arrival_time is None:
            arrival_time = self.previous_departure_time + self.down_time + self.navigation_time
            self._arrival_time = max(arrival_time, self.earliest)
        return self._arrival_time

    @property
    def departure_time(self) -> float:
        return self.arrival_time + self.load_time

    def as_dict(self) -> Dict[str, Any]:
        return {
            'vehicle_uuid': self.vehicle_uuid,
            'position': self.position,
        }

    def flush(self) -> None:
        self._down_time = None
        self._load_time = None
        self._earliest = None
        self._arrival_time = None

    def flush_all_previous(self):
        self.flush()
        if self.previous is not None:
            self.previous.flush_all_previous()

    def flush_all_following(self):
        self.flush()
        if self.following is not None:
            self.following.flush_all_following()

    def merge(self, other: Stop) -> None:
        if self == other:
            return
        assert self.route == other.route
        assert self.position == other.position
        assert self.following == other.following

        self.extend_pickups(other.pickups)
        for planned_trip in other.pickups:
            planned_trip.pickup = self

        self.extend_deliveries(other.deliveries)
        for planned_trip in other.deliveries:
            planned_trip.delivery = self

        self.flush()

    def flip(self, other: Stop) -> None:
        # assert other.previous == self
        assert self.route == other.route

        self_index = self.index
        other_index = other.index
        self.stops[self_index], self.stops[other_index] = self.stops[other_index], self.stops[self_index]

        following = other.following
        other.following = self
        if following is not None:
            following.previous = self
        self.following = following

        previous = self.previous
        other.previous = previous
        if previous is not None:
            previous.following = other
        self.previous = other

        other.flush_all_following()

    def flip_with_following(self):
        self.flip(self.following)<|MERGE_RESOLUTION|>--- conflicted
+++ resolved
@@ -3,7 +3,7 @@
 import logging
 from typing import (
     TYPE_CHECKING,
-    List)
+)
 from .abc import (
     Model,
 )
@@ -18,6 +18,7 @@
         Optional,
         Iterable,
         Tuple,
+        List,
     )
     from .positions import (
         Position,
@@ -51,12 +52,8 @@
     ]
     route: Route
     position: Position
-<<<<<<< HEAD
     previous: Optional[Stop]
     following: Optional[Stop]
-    pickups: Tuple[PlannedTrip]
-    deliveries: Tuple[PlannedTrip]
-=======
     pickups: Tuple[PlannedTrip, ...]
     deliveries: Tuple[PlannedTrip, ...]
 
@@ -65,7 +62,6 @@
     _earliest: Optional[float]
     _arrival_time: Optional[float]
     _previous_departure_time: Optional[float]
->>>>>>> c1db9944
 
     def __init__(self, route: Route, position: Position, previous: Optional[Stop], following: Optional[Stop] = None,
                  pickups: Tuple[PlannedTrip] = tuple(), deliveries: Tuple[PlannedTrip] = tuple()):
