<<<<<<< HEAD
"""A set of solving methods who ensures optimality of solutions when they finish."""

from .milp import (
    MilpAlgorithm,
)
=======
from .milp import MilpAlgorithm
>>>>>>> 426fd1e8
<|MERGE_RESOLUTION|>--- conflicted
+++ resolved
@@ -1,9 +1,3 @@
-<<<<<<< HEAD
 """A set of solving methods who ensures optimality of solutions when they finish."""
 
-from .milp import (
-    MilpAlgorithm,
-)
-=======
-from .milp import MilpAlgorithm
->>>>>>> 426fd1e8
+from .milp import MilpAlgorithm