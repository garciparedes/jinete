"""Set of algorithms based on the formulation off Mixed-Integer Linear Programming models."""

from __future__ import annotations

import logging
from typing import TYPE_CHECKING

from ...models import Planning

<<<<<<< HEAD
from ..abc import (
    Algorithm,
)
from .models import (
    ThreeIndexLinearModel,
)

if TYPE_CHECKING:
    from typing import (
        Type
    )
    from .models import (
        LinearModel,
    )
=======
from ..abc import Algorithm
from ..utils import ThreeIndexModel

if TYPE_CHECKING:
    from typing import Type
    from ..utils import Model
>>>>>>> 426fd1e8

logger = logging.getLogger(__name__)


class MilpAlgorithm(Algorithm):
<<<<<<< HEAD
    """The `jinete`'s interface to solve the given problem, supported by the Mixed-Integer Linear Programming frame."""

    def __init__(self, model_cls: Type[LinearModel] = None, *args, **kwargs):
        """Construct a new instance.

        :param model_cls: The model class to generate the representation of the problem.
        :param args: Additional positional arguments.
        :param kwargs: Additional named arguments.
        """
=======
    def __init__(self, model_cls: Type[Model] = None, *args, **kwargs):
>>>>>>> 426fd1e8
        super().__init__(*args, **kwargs)

        if model_cls is None:
            model_cls = ThreeIndexLinearModel

        self.model_cls = model_cls

        self.args = args
        self.kwargs = kwargs

    def _build_model(self) -> LinearModel:
        return self.model_cls(*self.args, **self.kwargs)

    def _optimize(self) -> Planning:
        model = self._build_model()

        routes = model.solve()

        return Planning(routes)<|MERGE_RESOLUTION|>--- conflicted
+++ resolved
@@ -7,7 +7,6 @@
 
 from ...models import Planning
 
-<<<<<<< HEAD
 from ..abc import (
     Algorithm,
 )
@@ -22,20 +21,11 @@
     from .models import (
         LinearModel,
     )
-=======
-from ..abc import Algorithm
-from ..utils import ThreeIndexModel
-
-if TYPE_CHECKING:
-    from typing import Type
-    from ..utils import Model
->>>>>>> 426fd1e8
 
 logger = logging.getLogger(__name__)
 
 
 class MilpAlgorithm(Algorithm):
-<<<<<<< HEAD
     """The `jinete`'s interface to solve the given problem, supported by the Mixed-Integer Linear Programming frame."""
 
     def __init__(self, model_cls: Type[LinearModel] = None, *args, **kwargs):
@@ -45,9 +35,6 @@
         :param args: Additional positional arguments.
         :param kwargs: Additional named arguments.
         """
-=======
-    def __init__(self, model_cls: Type[Model] = None, *args, **kwargs):
->>>>>>> 426fd1e8
         super().__init__(*args, **kwargs)
 
         if model_cls is None:
