<<<<<<< HEAD
"""Contains the implementation of solving methods."""

from .abc import (
    Algorithm,
)
from .naive import (
    NaiveAlgorithm,
)
=======
from .abc import Algorithm
from .naive import NaiveAlgorithm
>>>>>>> 426fd1e8
from .heuristics import (
    InsertionAlgorithm,
    LocalSearchAlgorithm,
    InsertionIterator,
    StatelessInsertionIterator,
    BestStatelessInsertionIterator,
    RankingInsertionIterator,
    LocalSearchStrategy,
    OneShiftLocalSearchStrategy,
    TwoOPTLocalSearchStrategy,
    ReallocationLocalSearchStrategy,
    InsertionStrategy,
    SamplingInsertionStrategy,
    IntensiveInsertionStrategy,
    TailInsertionStrategy,
)
from .metaheuristics import (
    GraspAlgorithm,
    IterativeAlgorithm,
    SequentialAlgorithm,
)
from .exacts import MilpAlgorithm<|MERGE_RESOLUTION|>--- conflicted
+++ resolved
@@ -1,16 +1,7 @@
-<<<<<<< HEAD
 """Contains the implementation of solving methods."""
 
-from .abc import (
-    Algorithm,
-)
-from .naive import (
-    NaiveAlgorithm,
-)
-=======
 from .abc import Algorithm
 from .naive import NaiveAlgorithm
->>>>>>> 426fd1e8
 from .heuristics import (
     InsertionAlgorithm,
     LocalSearchAlgorithm,
