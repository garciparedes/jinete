from __future__ import annotations

import logging
from collections import defaultdict
from functools import lru_cache
from itertools import product
from operator import itemgetter
from typing import (
    TYPE_CHECKING,
)

import pulp as lp

from ....models import (
    Stop,
    Route,
    PlannedTrip,
)
from .abc import (
    Model,
)

if TYPE_CHECKING:
    from typing import (
        List,
        Set,
        Tuple,
        Iterable,
        Optional,
        Dict,
    )
    from ....models import (
        Trip,
        Vehicle,
        Position,
    )

logger = logging.getLogger(__name__)

BIG = 10000


class ThreeIndexModel(Model):

    def __init__(self, solver: lp.LpSolver = None, *args, **kwargs):
        super().__init__(*args, **kwargs)
        self.solver = solver

    @property
    @lru_cache()
    def problem(self) -> lp.LpProblem:
        problem = lp.LpProblem("3-idx_dial-a-ride", lp.LpMinimize)
        problem.objective = self.objective
        problem.extend(self.constraints)
        return problem

    @property
    @lru_cache()
    def objective(self) -> Optional[lp.LpConstraintVar]:
        return lp.lpSum(
            self.x[k][i][j] * self.costs[i][j]
            for k, i, j in product(self.routes_indexer, self.positions_indexer, self.positions_indexer)
        )

    @property
    @lru_cache()
    def constraints(self) -> List[lp.LpConstraint]:
<<<<<<< HEAD
        if self._constraints is None:
            self._constraints = self._build_constraints()
        return self._constraints

    @property
    def x(self) -> List[List[List[lp.LpVariable]]]:
        if self._x is None:
            self._x = self._build_x_variables()
        return self._x

    @property
    def r(self) -> List[List[lp.LpVariable]]:
        if self._r is None:
            self._r = self._build_r_variables()
        return self._r

    @property
    def u(self) -> List[List[lp.LpVariable]]:
        if self._u is None:
            self._u = self._build_u_variables()
        return self._u

    @property
    def w(self) -> List[List[lp.LpVariable]]:
        if self._w is None:
            self._w = self._build_w_variables()
        return self._w

    @property
    def vehicles(self) -> Tuple[Vehicle, ...]:
        if self._vehicles is None:
            self._vehicles = tuple(self.fleet.vehicles)
        return self._vehicles

    @property
    def trips(self) -> Tuple[Trip, ...]:
        if self._trips is None:
            self._trips = tuple(self.job.trips)
        return self._trips

    @property
    def positions(self):
        if self._positions is None:
            self._positions = self._build_positions()
        return self._positions

    def _build_positions(self):

        origins = tuple(trip.origin_position for trip in self.trips)
        destinations = tuple(trip.destination_position for trip in self.trips)
        positions = (self.vehicles[0].initial,) + origins + destinations + (self.vehicles[0].final,)
=======
        constraints: List[lp.LpConstraint] = sum([
            self.uniqueness_constraints,
            self.connectivity_constraints,
            self.time_constraints,
            self.feasibility_constraints,
        ], [])
>>>>>>> f2865843

        logger.info(f'Built "{len(constraints)}" constraints.')
        return constraints

    @property
    @lru_cache()
    def x(self) -> List[List[List[lp.LpVariable]]]:
        x = list()
        for k in self.routes_indexer:
            x_k = list()
            for i in self.positions_indexer:
                x_ki = list()
                for j in self.positions_indexer:
                    x_kij = lp.LpVariable(f'x_{k}_{i}_{j}', cat=lp.LpBinary)
                    x_ki.append(x_kij)
                x_k.append(x_ki)
            x.append(x_k)
        return x

    @property
    @lru_cache()
    def u(self) -> List[List[lp.LpVariable]]:
        u = list()
        for k in self.routes_indexer:
            u_k = list()
            for i in self.positions_indexer:
                u_ki = lp.LpVariable(f'u_{k}_{i}', lowBound=0.0)
                u_k.append(u_ki)
            u.append(u_k)
        return u

    @property
    @lru_cache()
    def w(self) -> List[List[lp.LpVariable]]:
        w = list()
        for k in self.routes_indexer:
            w_k = list()
            for i in self.positions_indexer:
                w_ki = lp.LpVariable(f'w_{k}_{i}', lowBound=0.0)
                w_k.append(w_ki)
            w.append(w_k)
        return w

    @property
    @lru_cache()
    def vehicles(self) -> Tuple[Vehicle, ...]:
        return tuple(self.fleet.vehicles)

    @property
    @lru_cache()
    def trips(self) -> Tuple[Trip, ...]:
        return tuple(self.job.trips)

    @property
    @lru_cache()
    def positions(self) -> Tuple[Position, ...]:
        origins = tuple(trip.origin for trip in self.trips)
        destinations = tuple(trip.destination for trip in self.trips)
        positions = (self.vehicles[0].initial,) + origins + destinations + (self.vehicles[0].final,)

        return positions

    @property
    @lru_cache()
    def costs(self):
        costs = list()
        for origin in self.positions:
            origin_costs = list()
            for destination in self.positions:
                if origin == destination:
                    cost = BIG
                else:
                    cost = origin.distance_to(destination)
                origin_costs.append(cost)
            costs.append(origin_costs)
        return costs

    @property
    def pickups_indexer(self) -> Iterable[int]:
        return range(1, self.n + 1)

    @property
    def nodes_indexer(self) -> Iterable[int]:
        return range(1, self.n * 2 + 1)

    @property
    def routes_indexer(self) -> Iterable[int]:
        return range(len(self.vehicles))

    @property
    def positions_indexer(self) -> Iterable[int]:
        return range(len(self.positions))

    @property
    def n(self) -> int:
        return len(self.trips)

    def trip_by_position_idx(self, idx: int) -> Optional[Trip]:
        if idx in (0, len(self.positions) - 1):
            return None
        return self.trips[(idx % self.n) - 1]

    def time_window_by_position_idx(self, idx: int) -> Tuple[float, float]:
        position = self.positions[idx]
        trip = self.trip_by_position_idx(idx)
        if trip is None:
            earliest, latest = 0, 1440
        elif position == trip.origin_position:
            earliest, latest = trip.origin_earliest, trip.origin_latest
        elif position == trip.destination_position:
            earliest, latest = trip.destination_earliest, trip.destination_latest
        else:
            raise Exception(f'There was a problem related with earliest, latest indices.')
        return earliest, latest

    def capacity_by_position_idx(self, idx: int) -> float:
        trip = self.trip_by_position_idx(idx)
        if trip is None:
            return 0

        capacity = trip.capacity
        if not idx < len(self.positions) / 2:
            capacity *= -1

        return capacity

    def load_time_by_position_idx(self, idx: int) -> float:
        trip = self.trip_by_position_idx(idx)
        if trip is None:
            return 0
        return trip.origin_duration

    @property
    @lru_cache()
    def uniqueness_constraints(self) -> List[lp.LpConstraint]:
        constraints = list()

        for i in self.pickups_indexer:
            lhs = lp.lpSum(
                self.x[k][i][j]
                for j, k in product(self.positions_indexer, self.routes_indexer)
            )
            constraints.append(lhs == 1)

            for k in self.routes_indexer:
                lhs = (
                        lp.lpSum(self.x[k][i][j] for j in self.positions_indexer) -
                        lp.lpSum(self.x[k][self.n + i][j] for j in self.positions_indexer)
                )
                constraints.append(lhs == 0)

        return constraints

    @property
    @lru_cache()
    def connectivity_constraints(self) -> List[lp.LpConstraint]:
        constraints = list()

        for k in self.routes_indexer:
            lhs = lp.lpSum(self.x[k][0][j] for j in self.positions_indexer)
            constraints.append(lhs == 1)

            for i in self.nodes_indexer:
                lhs = (
                        lp.lpSum(self.x[k][j][i] for j in self.positions_indexer) -
                        lp.lpSum(self.x[k][i][j] for j in self.positions_indexer)
                )
                constraints.append(lhs == 0)

            lhs = lp.lpSum(self.x[k][i][-1] for i in self.positions_indexer)
            constraints.append(lhs == 1)

        return constraints

    @property
    @lru_cache()
    def time_constraints(self) -> List[lp.LpConstraint]:
        constraints = list()

        for k in self.routes_indexer:
            for i, j in product(self.positions_indexer, self.positions_indexer):
                load_time_i = self.load_time_by_position_idx(i)
                travel_time = self.positions[i].time_to(self.positions[j])

                earliest_i, latest_i = self.time_window_by_position_idx(i)
                earliest_j, latest_j = self.time_window_by_position_idx(j)

                cons = max(0, latest_i + load_time_i + travel_time - earliest_j)

                constraints.append(
                    self.u[k][j] >= self.u[k][i] + load_time_i + travel_time - cons * (1 - self.x[k][i][j]),
                )

                capacity_i = self.capacity_by_position_idx(i)
                capacity_j = self.capacity_by_position_idx(j)

                cons = self.vehicles[k].capacity + min(0.0, capacity_i)

                constraints.append(
                    self.w[k][j] >= self.w[k][i] + capacity_j - cons * (1 - self.x[k][i][j]),
                )

        return constraints

    @property
    @lru_cache()
    def feasibility_constraints(self) -> List[lp.LpConstraint]:
        constraints = list()
        for k in self.routes_indexer:
            constraint = self.u[k][-1] - self.u[k][0] <= self.vehicles[k].route_timeout
            constraints.append(constraint)

            for i in self.positions_indexer:
                earliest, latest = self.time_window_by_position_idx(i)

                constraints.extend([
                    earliest <= self.u[k][i],
                    self.u[k][i] <= latest,
                ])

            for i in self.pickups_indexer:
                load_time = self.load_time_by_position_idx(i)
                travel_time = self.positions[i].time_to(self.positions[i + self.n])

                constraints.extend([
                    travel_time <= self.u[k][i + self.n] - (self.u[k][i] + load_time),
                    self.u[k][i + self.n] - (self.u[k][i] + load_time) <= self.vehicles[k].trip_timeout,
                ])

            for i in self.positions_indexer:
                capacity = self.capacity_by_position_idx(i)

                constraints.extend([
                    max(0.0, capacity) <= self.w[k][i],
                    self.w[k][i] <= self.vehicles[k].capacity + min(0.0, capacity),
                ])

        return constraints

    def solve(self) -> Set[Route]:
        logger.info('Starting to solve...')
        self.problem.solve(self.solver)

        self.validate()
        logger.info(f'Obtained "{lp.value(self.objective)}" reaching "{lp.LpStatus[self.problem.status]}".')
        return self._solution_to_routes()

    def print_solution(self):
        print('X:')
        for k in self.routes_indexer:
            print(f'Vehicle {k}-th.')
            print(f'   {" ".join(map(lambda num: f"{num:02d}", self.positions_indexer))}')
            for i in self.positions_indexer:
                print(f'{i:02d}', end=' ')
                for j in self.positions_indexer:
                    print(f'{int(self.x[k][i][j].varValue):2d}', end=' ')
                print()
            print()

        print('U:')
        for k in self.routes_indexer:
            print(f'Vehicle {k}-th.')
            for i in self.positions_indexer:
                print(f'{self.u[k][i].varValue:4.01f}', end=' ')
            print()

        print('W:')
        for k in self.routes_indexer:
            print(f'Vehicle {k}-th.')
            for i in self.positions_indexer:
                print(f'{self.w[k][i].varValue:4.01f}', end=' ')
            print()

    def validate(self):
        for k in self.routes_indexer:
            for i in self.positions_indexer:
                logger.info(f'Obtained "u[{k}][{i}]={self.u[k][i].varValue}".')
                assert self.u[k][i].varValue >= 0.0

                logger.info(f'Obtained "w[{k}][{i}]={self.w[k][i].varValue}".')
                assert self.w[k][i].varValue >= 0.0

                for j in self.positions_indexer:
                    logger.info(f'Obtained "x[{k}][{i}][{j}]={self.x[k][i][j].varValue}".')
                    assert min(abs(self.x[k][i][j].varValue), abs(self.x[k][i][j].varValue - 1)) <= 0.05

    def _solution_to_routes(self):
        logger.info(f'Casting solution to a set of routes...')
        routes = set()
        for k in self.routes_indexer:
            route = Route(self.vehicles[k])

            ordered_trip_indexes = [
                idx
                for idx, u_k in sorted(enumerate(u_k.varValue for u_k in self.u[k]), key=itemgetter(1))
            ]

            positions = self._solution_to_positions(k, ordered_trip_indexes)
            stops = self._positions_to_stops(route, positions)
            trips = self._positions_to_trips(positions)
            self._build_planned_trips(route, trips, stops)

            for stop in stops:
                route.append_stop(stop)

            route.finish()
            routes.add(route)
        return routes

    def _positions_to_trips(self, positions) -> List[Trip]:
        trips: List[Trip] = list()
        for position in positions:
            trip = next((trip for trip in self.trips if trip.origin_position == position), None)
            if trip is None:
                continue
            if trip in trips:
                continue
            trips.append(trip)
        return trips

    def _build_planned_trips(self, route: Route, trips: List[Trip], stops: List[Stop]) -> List[PlannedTrip]:
        stop_mapper = self._stop_to_stop_mapper(stops)

        planned_trips = list()
        for trip in trips:
            pickup = stop_mapper[trip.origin_position].pop(0)
            delivery = stop_mapper[trip.destination_position].pop(0)

            planned_trip = PlannedTrip(route, trip, pickup, delivery)
            planned_trips.append(planned_trip)
        return planned_trips

    def _solution_to_positions(self, k, ordered_trip_indexes) -> List[Position]:
        positions = list()
        for i, j in product(ordered_trip_indexes, self.positions_indexer):
            if not int(self.x[k][i][j].varValue) == 1:
                continue
            positions.append(self.positions[i])
        return positions

    def _positions_to_stops(self, route, positions) -> List[Stop]:
        stops = [route.first_stop]
        for position in positions:
            pickup = Stop(route, position, stops[-1])
            stops.append(pickup)
        stops.pop(0)
        return stops

    def _stop_to_stop_mapper(self, stops: List[Stop]) -> Dict[Position, List[Stop]]:
        mapper: Dict[Position, List[Stop]] = defaultdict(list)
        for stop in stops:
            mapper[stop.position].append(stop)
        return mapper<|MERGE_RESOLUTION|>--- conflicted
+++ resolved
@@ -65,66 +65,12 @@
     @property
     @lru_cache()
     def constraints(self) -> List[lp.LpConstraint]:
-<<<<<<< HEAD
-        if self._constraints is None:
-            self._constraints = self._build_constraints()
-        return self._constraints
-
-    @property
-    def x(self) -> List[List[List[lp.LpVariable]]]:
-        if self._x is None:
-            self._x = self._build_x_variables()
-        return self._x
-
-    @property
-    def r(self) -> List[List[lp.LpVariable]]:
-        if self._r is None:
-            self._r = self._build_r_variables()
-        return self._r
-
-    @property
-    def u(self) -> List[List[lp.LpVariable]]:
-        if self._u is None:
-            self._u = self._build_u_variables()
-        return self._u
-
-    @property
-    def w(self) -> List[List[lp.LpVariable]]:
-        if self._w is None:
-            self._w = self._build_w_variables()
-        return self._w
-
-    @property
-    def vehicles(self) -> Tuple[Vehicle, ...]:
-        if self._vehicles is None:
-            self._vehicles = tuple(self.fleet.vehicles)
-        return self._vehicles
-
-    @property
-    def trips(self) -> Tuple[Trip, ...]:
-        if self._trips is None:
-            self._trips = tuple(self.job.trips)
-        return self._trips
-
-    @property
-    def positions(self):
-        if self._positions is None:
-            self._positions = self._build_positions()
-        return self._positions
-
-    def _build_positions(self):
-
-        origins = tuple(trip.origin_position for trip in self.trips)
-        destinations = tuple(trip.destination_position for trip in self.trips)
-        positions = (self.vehicles[0].initial,) + origins + destinations + (self.vehicles[0].final,)
-=======
         constraints: List[lp.LpConstraint] = sum([
             self.uniqueness_constraints,
             self.connectivity_constraints,
             self.time_constraints,
             self.feasibility_constraints,
         ], [])
->>>>>>> f2865843
 
         logger.info(f'Built "{len(constraints)}" constraints.')
         return constraints
