--- conflicted
+++ resolved
@@ -1,12 +1,6 @@
-<<<<<<< HEAD
 """Set of route costs improvement methods."""
 
-from .algorithm import (
-    LocalSearchAlgorithm,
-)
-=======
 from .algorithm import LocalSearchAlgorithm
->>>>>>> 426fd1e8
 
 from .strategies import (
     LocalSearchStrategy,
