--- conflicted
+++ resolved
@@ -1,9 +1,3 @@
-<<<<<<< HEAD
 """Decision logic about how to improve costs at planning level (multi-route)."""
 
-from .reallocation import (
-    ReallocationLocalSearchStrategy,
-)
-=======
-from .reallocation import ReallocationLocalSearchStrategy
->>>>>>> 426fd1e8
+from .reallocation import ReallocationLocalSearchStrategy