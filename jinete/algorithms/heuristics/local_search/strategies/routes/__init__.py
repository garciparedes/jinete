--- conflicted
+++ resolved
@@ -1,13 +1,4 @@
-<<<<<<< HEAD
 """Decision logic about how to improve costs at route level."""
 
-from .one_shift import (
-    OneShiftLocalSearchStrategy,
-)
-from .two_opt import (
-    TwoOPTLocalSearchStrategy,
-)
-=======
 from .one_shift import OneShiftLocalSearchStrategy
-from .two_opt import TwoOPTLocalSearchStrategy
->>>>>>> 426fd1e8
+from .two_opt import TwoOPTLocalSearchStrategy