--- conflicted
+++ resolved
@@ -1,21 +1,6 @@
-<<<<<<< HEAD
 """Decision logic about how to insert trips."""
 
-from .abc import (
-    InsertionStrategy,
-)
-from .intensive import (
-    IntensiveInsertionStrategy,
-)
-from .sampling import (
-    SamplingInsertionStrategy,
-)
-from .tail import (
-    TailInsertionStrategy,
-)
-=======
 from .abc import InsertionStrategy
 from .intensive import IntensiveInsertionStrategy
 from .sampling import SamplingInsertionStrategy
-from .tail import TailInsertionStrategy
->>>>>>> 426fd1e8
+from .tail import TailInsertionStrategy