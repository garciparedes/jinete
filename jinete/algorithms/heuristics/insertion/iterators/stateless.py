from __future__ import annotations

import logging
from random import Random
from typing import TYPE_CHECKING
import itertools as it

from cached_property import cached_property

from .abc import InsertionIterator

if TYPE_CHECKING:
    from typing import Iterator
    from .....models import (
        Route,
        Trip,
    )

logger = logging.getLogger(__name__)


class StatelessInsertionIterator(InsertionIterator):
    @cached_property
    def iterator(self) -> Iterator[Route]:
<<<<<<< HEAD
        for route, trip in it.product(self._attractive_routes, self.pending_trips):
            logger.debug(f'Yielding ({route}, {trip})...')
            yield from self._strategy.compute(route, trip)
=======
        for route, trip in it.product(self.attractive_routes, self.pending_trips):
            logger.debug(f"Yielding ({route}, {trip})...")
            yield from self.strategy.compute(route, trip)
>>>>>>> 426fd1e8

    def __next__(self) -> Route:
        return next(self.iterator)

    def _mark_trip_as_done(self, trip: Trip):
        super()._mark_trip_as_done(trip)
        self.flush()

    def flush(self):
        for key in ("iterator",):
            self.__dict__.pop(key, None)


class BestStatelessInsertionIterator(StatelessInsertionIterator):
    def __init__(self, randomized_size: int = 1, seed: int = 56, *args, **kwargs):
        super().__init__(*args, **kwargs)
        self.randomized_size = randomized_size
        self.random = Random(seed)

    def __next__(self) -> Route:
        candidates = self._criterion.nbest(self.randomized_size, *self.iterator)

        if not any(candidates):
            raise StopIteration

        best = self.random.choice(candidates)
        return best<|MERGE_RESOLUTION|>--- conflicted
+++ resolved
@@ -22,15 +22,9 @@
 class StatelessInsertionIterator(InsertionIterator):
     @cached_property
     def iterator(self) -> Iterator[Route]:
-<<<<<<< HEAD
         for route, trip in it.product(self._attractive_routes, self.pending_trips):
-            logger.debug(f'Yielding ({route}, {trip})...')
+            logger.debug(f"Yielding ({route}, {trip})...")
             yield from self._strategy.compute(route, trip)
-=======
-        for route, trip in it.product(self.attractive_routes, self.pending_trips):
-            logger.debug(f"Yielding ({route}, {trip})...")
-            yield from self.strategy.compute(route, trip)
->>>>>>> 426fd1e8
 
     def __next__(self) -> Route:
         return next(self.iterator)
