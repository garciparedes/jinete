from __future__ import annotations

import logging
from abc import (
    ABC,
    abstractmethod,
)
from copy import deepcopy
from typing import TYPE_CHECKING
from cached_property import cached_property
from .....models import Route

if TYPE_CHECKING:
    from typing import (
        Set,
        Type,
        Dict,
    )
    from .....models import (
        PlannedTrip,
        Vehicle,
        Fleet,
        Trip,
        Job,
        RouteCriterion,
    )
    from ..strategies import InsertionStrategy

logger = logging.getLogger(__name__)


class InsertionIterator(ABC):
    fleet: Fleet
    job: Job
    criterion_cls: Type[RouteCriterion]
    routes_container: Dict[Vehicle, Route]

    def __init__(
        self,
        fleet: Fleet,
        job: Job,
        strategy_cls: Type[InsertionStrategy] = None,
        criterion_cls: Type[RouteCriterion] = None,
        routes: Set[Route] = None,
        *args,
        **kwargs,
    ):
        if strategy_cls is None:
            from ..strategies import TailInsertionStrategy

            strategy_cls = TailInsertionStrategy
        if criterion_cls is None:
            from .....models import EarliestLastDepartureTimeRouteCriterion

            criterion_cls = EarliestLastDepartureTimeRouteCriterion

        pending_trips = set(job.trips)
        if routes is None:
            routes = set(Route(vehicle) for vehicle in fleet.vehicles)
        else:
            routes = deepcopy(routes)
            for route in routes:
                pending_trips -= set(route.trips)

        self.fleet = fleet
        self.job = job
<<<<<<< HEAD
        self.routes_container = {
            route.vehicle: route
            for route in routes
        }
        self.__attractive_routes = None
=======
        self.routes_container = {route.vehicle: route for route in routes}
        self._attractive_routes = None
>>>>>>> 426fd1e8
        self.pending_trips = pending_trips

        self.strategy_cls = strategy_cls
        self.criterion_cls = criterion_cls

        self.args = args
        self.kwargs = kwargs

    @property
    def _routes(self) -> Set[Route]:
        return set(self.routes_container.values())

    @property
    def _attractive_routes(self) -> Set[Route]:
        if self.__attractive_routes is None:
            self.__attractive_routes = set(route for route in self._routes if any(route.planned_trips))

        if not any(any(route.planned_trips) for route in self.__attractive_routes):
            empty_route = next((route for route in self._routes if not any(route.planned_trips)), None)
            if empty_route is not None:
                self.__attractive_routes.add(empty_route)
        return self.__attractive_routes

    def _set_route(self, route: Route) -> None:
        vehicle = route.vehicle
        logger.debug(f'Updating route for vehicle with "{vehicle.identifier}" identifier...')
        old_trips = set(self.routes_container[vehicle].trips)
        self.routes_container[vehicle] = route
        for planned_trip in route.planned_trips:
            if planned_trip.trip in old_trips:
                continue
            self._mark_planned_trip_as_done(planned_trip)

    @cached_property
    def _strategy(self) -> InsertionStrategy:
        return self.strategy_cls(*self.args, **self.kwargs)

    @cached_property
    def _criterion(self) -> RouteCriterion:
        return self.criterion_cls(*self.args, **self.kwargs)

    @property
    def _vehicles(self) -> Set[Vehicle]:
        return self.fleet.vehicles

    @property
    def _trips(self) -> Set[Trip]:
        return self.job.trips

    def __iter__(self):
        return self

    @abstractmethod
    def __next__(self) -> Route:
        pass

<<<<<<< HEAD
    def _mark_planned_trip_as_done(self, planned_trip: PlannedTrip) -> None:
        logger.info(f'Marking trip with "{planned_trip.trip_identifier}" identifier as done '
                    f'over vehicle with "{planned_trip.vehicle_identifier}" identifier...')
        self._mark_trip_as_done(planned_trip.trip)
=======
    def mark_planned_trip_as_done(self, planned_trip: PlannedTrip) -> None:
        logger.info(
            f'Marking trip with "{planned_trip.trip_identifier}" identifier as done '
            f'over vehicle with "{planned_trip.vehicle_identifier}" identifier...'
        )
        self.mark_trip_as_done(planned_trip.trip)
>>>>>>> 426fd1e8

    def _mark_trip_as_done(self, trip: Trip) -> None:
        logger.debug(f'Marked trip with "{trip.identifier}" identifier as done.')
        self.pending_trips.remove(trip)<|MERGE_RESOLUTION|>--- conflicted
+++ resolved
@@ -64,16 +64,8 @@
 
         self.fleet = fleet
         self.job = job
-<<<<<<< HEAD
-        self.routes_container = {
-            route.vehicle: route
-            for route in routes
-        }
+        self.routes_container = {route.vehicle: route for route in routes}
         self.__attractive_routes = None
-=======
-        self.routes_container = {route.vehicle: route for route in routes}
-        self._attractive_routes = None
->>>>>>> 426fd1e8
         self.pending_trips = pending_trips
 
         self.strategy_cls = strategy_cls
@@ -130,19 +122,12 @@
     def __next__(self) -> Route:
         pass
 
-<<<<<<< HEAD
     def _mark_planned_trip_as_done(self, planned_trip: PlannedTrip) -> None:
-        logger.info(f'Marking trip with "{planned_trip.trip_identifier}" identifier as done '
-                    f'over vehicle with "{planned_trip.vehicle_identifier}" identifier...')
-        self._mark_trip_as_done(planned_trip.trip)
-=======
-    def mark_planned_trip_as_done(self, planned_trip: PlannedTrip) -> None:
         logger.info(
             f'Marking trip with "{planned_trip.trip_identifier}" identifier as done '
             f'over vehicle with "{planned_trip.vehicle_identifier}" identifier...'
         )
-        self.mark_trip_as_done(planned_trip.trip)
->>>>>>> 426fd1e8
+        self._mark_trip_as_done(planned_trip.trip)
 
     def _mark_trip_as_done(self, trip: Trip) -> None:
         logger.debug(f'Marked trip with "{trip.identifier}" identifier as done.')
