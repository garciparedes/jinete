--- conflicted
+++ resolved
@@ -1,12 +1,6 @@
-<<<<<<< HEAD
 """Iteration logic related with trip insertions."""
 
-from .abc import (
-    InsertionIterator,
-)
-=======
 from .abc import InsertionIterator
->>>>>>> 426fd1e8
 from .stateless import (
     StatelessInsertionIterator,
     BestStatelessInsertionIterator,
