<<<<<<< HEAD
"""Set of route generation methods."""

from .algorithm import (
    InsertionAlgorithm,
)
=======
from .algorithm import InsertionAlgorithm
>>>>>>> 426fd1e8
from .iterators import (
    InsertionIterator,
    StatelessInsertionIterator,
    BestStatelessInsertionIterator,
    RankingInsertionIterator,
)
from .strategies import (
    InsertionStrategy,
    SamplingInsertionStrategy,
    IntensiveInsertionStrategy,
    TailInsertionStrategy,
)<|MERGE_RESOLUTION|>--- conflicted
+++ resolved
@@ -1,12 +1,6 @@
-<<<<<<< HEAD
 """Set of route generation methods."""
 
-from .algorithm import (
-    InsertionAlgorithm,
-)
-=======
 from .algorithm import InsertionAlgorithm
->>>>>>> 426fd1e8
 from .iterators import (
     InsertionIterator,
     StatelessInsertionIterator,
