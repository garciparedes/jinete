"""Iterative algorithm class definitions."""

from __future__ import annotations

import logging
from random import Random
from typing import TYPE_CHECKING

from ...models import (
    Planning,
    MAX_INT,
)
from ..abc import Algorithm
from ..heuristics import InsertionAlgorithm

if TYPE_CHECKING:
    from typing import (
        Type,
        Optional,
    )
    from ...models import Result

logger = logging.getLogger(__name__)


class IterativeAlgorithm(Algorithm):
<<<<<<< HEAD
    """Iterative algorithm implementation.

    This class implements an iterative procedure to optimize a planning. It works applying a parametrized algorithm
    for a defined number of episodes. It's mostly used as a component of more complicated metaheuristics.
    """

=======
>>>>>>> 426fd1e8
    def __init__(self, episodes: int = 3, algorithm_cls: Type[Algorithm] = None, seed: int = 56, *args, **kwargs):
        """Construct a new instance.

        :param episodes: The number of episodes to repeat the algorithm.
        :param algorithms_cls: The sequence of algorithm classes to be applied.
        :param seed: A seed to manage randomness.
        :param args: Additional positional arguments.
        :param kwargs: Additional named arguments.
        """
        super().__init__(*args, **kwargs)
        if algorithm_cls is None:
            algorithm_cls = InsertionAlgorithm
        self.episodes = episodes
        self.algorithm_cls = algorithm_cls
        self.random = Random(seed)

        self.args = args
        self.kwargs = kwargs

    def _build_algorithm(self, *args, **kwargs) -> Algorithm:
        args = (*self.args, *args)
        kwargs.update(self.kwargs)

        return self.algorithm_cls(*args, **kwargs)

    def _optimize(self) -> Planning:
        best: Optional[Result] = None
        for i in range(self.episodes):
            seed = self.random.randint(0, MAX_INT)
            current = self._build_algorithm(seed=seed).optimize()
            best = self._objective.best(best, current)

        assert best is not None
        return best.planning<|MERGE_RESOLUTION|>--- conflicted
+++ resolved
@@ -24,15 +24,12 @@
 
 
 class IterativeAlgorithm(Algorithm):
-<<<<<<< HEAD
     """Iterative algorithm implementation.
 
     This class implements an iterative procedure to optimize a planning. It works applying a parametrized algorithm
     for a defined number of episodes. It's mostly used as a component of more complicated metaheuristics.
     """
 
-=======
->>>>>>> 426fd1e8
     def __init__(self, episodes: int = 3, algorithm_cls: Type[Algorithm] = None, seed: int = 56, *args, **kwargs):
         """Construct a new instance.
 
