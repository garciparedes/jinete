--- conflicted
+++ resolved
@@ -19,9 +19,6 @@
 )
 
 if TYPE_CHECKING:
-<<<<<<< HEAD
-    pass
-=======
     from typing import (
         Type,
         Optional,
@@ -29,7 +26,6 @@
     from ...models import (
         Result,
     )
->>>>>>> c1db9944
 
 logger = logging.getLogger(__name__)
 
@@ -47,50 +43,35 @@
         self.args = args
         self.kwargs = kwargs
 
-<<<<<<< HEAD
     def build_first_solution_algorithm(self, *args, **kwargs) -> Algorithm:
+        args = (*self.args, *args)
+        kwargs.update(self.kwargs)
+
         return IterativeAlgorithm(
             episodes=self.first_solution_episodes,
             seed=self.random.randint(0, MAX_INT),
-            *args, *self.args,
-            **kwargs, **self.kwargs,
+            *args, **kwargs,
         )
 
     def build_local_search_algorithm(self, *args, **kwargs) -> Algorithm:
+        args = (*self.args, *args)
+        kwargs.update(self.kwargs)
+
         return LocalSearchAlgorithm(
             seed=self.random.randint(0, MAX_INT),
-            *args, *self.args,
-            **kwargs, **self.kwargs,
+            *args, **kwargs,
         )
 
     def again(self, episode_count: int, *args, **kwargs):
         return episode_count < self.first_solution_episodes
-=======
-    def build_algorithm(self, *args, **kwargs) -> Algorithm:
-        args = (*self.args, *args)
-        kwargs.update(self.kwargs)
-        return self.algorithm_cls(*args, **kwargs)
->>>>>>> c1db9944
 
     def _optimize(self) -> Planning:
         iterative = self.build_first_solution_algorithm()
         best = iterative.optimize()
 
-<<<<<<< HEAD
         i = 0
         while self.again(i):
             current = self.build_local_search_algorithm(initial=best).optimize()
             best = self.objective.best(best, current)
             i += 1
-=======
-        best: Optional[Result] = None
-        for i in range(self.episodes):
-            seed = self.random.randint(0, MAX_INT)
-            current = self.build_algorithm(seed=seed).optimize()
-            best = self.objective.best(best, current)
-
-        assert isinstance(best, Result)
-
-        logger.info('Optimized!')
->>>>>>> c1db9944
         return best.planning