"""Sequential algorithm class definitions."""

from __future__ import annotations

import logging
from random import Random
from typing import TYPE_CHECKING

from ...models import (
    Planning,
    MAX_INT,
)
from ..abc import Algorithm

if TYPE_CHECKING:
    from ...models import Result
    from typing import (
        Dict,
        Any,
        Sequence,
        Tuple,
        Type,
    )

logger = logging.getLogger(__name__)


class SequentialAlgorithm(Algorithm):
<<<<<<< HEAD
    """Sequential algorithm implementation.

    This implementation is based on the application of a sequence of algorithm implementations. It's mostly used as a
    component of more complicated metaheuristics.
    """

    def __init__(self, initial: Result, algorithms_cls: Sequence[Tuple[Type[Algorithm], Dict[str, Any]]] = None,
                 seed: int = 56, *args, **kwargs):
        """Construct a new instance.

        :param initial: The initial result from to start the optimization process.
        :param algorithms_cls: The sequence of algorithm classes to be applied.
        :param seed: A seed to manage randomness.
        :param args: Additional positional arguments.
        :param kwargs: Additional named arguments.
        """
=======
    def __init__(
        self,
        initial: Result,
        algorithms_cls: Sequence[Tuple[Type[Algorithm], Dict[str, Any]]] = None,
        seed: int = 56,
        *args,
        **kwargs
    ):
>>>>>>> 426fd1e8
        super().__init__(*args, **kwargs)

        if algorithms_cls is None:
            from .iterative import IterativeAlgorithm
            from ..heuristics import (
                LocalSearchAlgorithm,
                ReallocationLocalSearchStrategy,
            )

            algorithms_cls = [
                (LocalSearchAlgorithm, {**kwargs, "strategy_cls": ReallocationLocalSearchStrategy}),
                (IterativeAlgorithm, kwargs),
            ]

        self.random = Random(seed)

        self.initial = initial
        self.algorithms_cls = algorithms_cls

    def _build_algorithm(self, cls, **kwargs) -> Algorithm:
        assert issubclass(cls, Algorithm)
        kwargs = kwargs.copy()
        if "fleet" not in kwargs:
            kwargs["fleet"] = self.fleet
        if "job" not in kwargs:
            kwargs["job"] = self.job
        if "seed" not in kwargs:
            kwargs["seed"] = self.random.randint(0, MAX_INT)
        return cls(**kwargs)

    def _optimize(self) -> Planning:
        current = self.initial
        for algorithm_cls, algorithm_kwargs in self.algorithms_cls:
            current = self._build_algorithm(algorithm_cls, **algorithm_kwargs, initial=current).optimize()
        return current.planning<|MERGE_RESOLUTION|>--- conflicted
+++ resolved
@@ -26,7 +26,6 @@
 
 
 class SequentialAlgorithm(Algorithm):
-<<<<<<< HEAD
     """Sequential algorithm implementation.
 
     This implementation is based on the application of a sequence of algorithm implementations. It's mostly used as a
@@ -43,16 +42,6 @@
         :param args: Additional positional arguments.
         :param kwargs: Additional named arguments.
         """
-=======
-    def __init__(
-        self,
-        initial: Result,
-        algorithms_cls: Sequence[Tuple[Type[Algorithm], Dict[str, Any]]] = None,
-        seed: int = 56,
-        *args,
-        **kwargs
-    ):
->>>>>>> 426fd1e8
         super().__init__(*args, **kwargs)
 
         if algorithms_cls is None:
