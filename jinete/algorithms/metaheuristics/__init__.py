--- conflicted
+++ resolved
@@ -1,17 +1,5 @@
-<<<<<<< HEAD
 """Advanced solving methods built on top of heuristics."""
 
-from .grasp import (
-    GraspAlgorithm,
-)
-from .iterative import (
-    IterativeAlgorithm,
-)
-from .sequential import (
-    SequentialAlgorithm,
-)
-=======
 from .grasp import GraspAlgorithm
 from .iterative import IterativeAlgorithm
-from .sequential import SequentialAlgorithm
->>>>>>> 426fd1e8
+from .sequential import SequentialAlgorithm