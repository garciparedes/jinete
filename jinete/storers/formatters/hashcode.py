"""The set of definitions to format the artifact to be stored following the HashCode style."""

from __future__ import annotations

from .abc import StorerFormatter


class HashCodeStorerFormatter(StorerFormatter):
    """Format a solution as a readable string following the HashCode style."""

    def __init__(self, remove_empty_routes: bool = True, *args, **kwargs):
<<<<<<< HEAD
        """Construct a new instance.

        :param remove_empty_routes: Flag to manage if empty routes should be removed.
        :param args: Additional positional parameters.
        :param kwargs: Additional named parameters.
        """
        kwargs['remove_empty_routes'] = remove_empty_routes
=======
        kwargs["remove_empty_routes"] = remove_empty_routes
>>>>>>> 426fd1e8
        super().__init__(
            *args, **kwargs,
        )

    @staticmethod
<<<<<<< HEAD
    def _route_to_str(route) -> str:
        trips_str = ' '.join(trip.identifier for trip in route.loaded_trips)
        return f'{route.loaded_trips_count} {trips_str}'
=======
    def route_to_str(route) -> str:
        trips_str = " ".join(trip.identifier for trip in route.loaded_trips)
        return f"{route.loaded_trips_count} {trips_str}"
>>>>>>> 426fd1e8

    def format(self) -> str:
        """Perform a format process."""
        result = str()
<<<<<<< HEAD
        lines = sorted(self._route_to_str(route) for route in self._routes)
        result += '\n'.join(lines)
=======
        lines = sorted(self.route_to_str(route) for route in self.routes)
        result += "\n".join(lines)
>>>>>>> 426fd1e8
        return result<|MERGE_RESOLUTION|>--- conflicted
+++ resolved
@@ -9,40 +9,25 @@
     """Format a solution as a readable string following the HashCode style."""
 
     def __init__(self, remove_empty_routes: bool = True, *args, **kwargs):
-<<<<<<< HEAD
         """Construct a new instance.
 
         :param remove_empty_routes: Flag to manage if empty routes should be removed.
         :param args: Additional positional parameters.
         :param kwargs: Additional named parameters.
         """
-        kwargs['remove_empty_routes'] = remove_empty_routes
-=======
         kwargs["remove_empty_routes"] = remove_empty_routes
->>>>>>> 426fd1e8
         super().__init__(
             *args, **kwargs,
         )
 
     @staticmethod
-<<<<<<< HEAD
     def _route_to_str(route) -> str:
-        trips_str = ' '.join(trip.identifier for trip in route.loaded_trips)
-        return f'{route.loaded_trips_count} {trips_str}'
-=======
-    def route_to_str(route) -> str:
         trips_str = " ".join(trip.identifier for trip in route.loaded_trips)
         return f"{route.loaded_trips_count} {trips_str}"
->>>>>>> 426fd1e8
 
     def format(self) -> str:
         """Perform a format process."""
         result = str()
-<<<<<<< HEAD
         lines = sorted(self._route_to_str(route) for route in self._routes)
-        result += '\n'.join(lines)
-=======
-        lines = sorted(self.route_to_str(route) for route in self.routes)
         result += "\n".join(lines)
->>>>>>> 426fd1e8
         return result