--- conflicted
+++ resolved
@@ -1,17 +1,5 @@
-<<<<<<< HEAD
 """The set of definitions whose aim is to format the resulting artifacts."""
 
-from .abc import (
-    StorerFormatter,
-)
-from .columnar import (
-    ColumnarStorerFormatter,
-)
-from .hashcode import (
-    HashCodeStorerFormatter,
-)
-=======
 from .abc import StorerFormatter
 from .columnar import ColumnarStorerFormatter
-from .hashcode import HashCodeStorerFormatter
->>>>>>> 426fd1e8
+from .hashcode import HashCodeStorerFormatter