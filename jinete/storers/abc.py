--- conflicted
+++ resolved
@@ -24,11 +24,8 @@
 
 
 class Storer(ABC):
-<<<<<<< HEAD
     """Store a resulting solution."""
 
-=======
->>>>>>> 426fd1e8
     def __init__(self, result: Result, formatter_cls: Type[StorerFormatter] = None):
         """Construct a new object instance.
 
