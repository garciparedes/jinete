--- conflicted
+++ resolved
@@ -1,9 +1,6 @@
-<<<<<<< HEAD
 """The set of definitions to not to store results."""
 
-from .abc import (
-    Storer,
-)
+from .abc import Storer
 
 
 class NaiveStorer(Storer):
@@ -12,12 +9,6 @@
     This entity is used mainly for testing or when the storing logic is not needed.
     """
 
-=======
-from .abc import Storer
-
-
-class NaiveStorer(Storer):
->>>>>>> 426fd1e8
     def store(self) -> None:
         """Perform a storage process."""
         pass