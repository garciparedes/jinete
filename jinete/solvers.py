"""A set of implementations to ease the launching process on external systems."""

from __future__ import annotations

from typing import TYPE_CHECKING

from .loaders import FileLoader
from .algorithms import InsertionAlgorithm
from .storers import PromptStorer
from .dispatchers import StaticDispatcher

if TYPE_CHECKING:
    from typing import (
        Type,
        Union,
        Dict,
        Any,
    )
    from .loaders import Loader
    from .algorithms import Algorithm
    from .models import Result
    from .storers import Storer
    from .dispatchers import Dispatcher


class Solver(object):
<<<<<<< HEAD
    """Solve a problem instance in an easy way.

    This class acts as the main library's interface of use, allowing to configure all the needed classes and
    entities to generate solutions for a problem instance and providing the requested solution.
    """

=======
>>>>>>> 426fd1e8
    def __init__(
        self,
        algorithm: Union[str, Type[Algorithm]] = InsertionAlgorithm,
        algorithm_kwargs: Dict[str, Any] = None,
        loader: Union[str, Type[Loader]] = FileLoader,
        loader_kwargs: Dict[str, Any] = None,
        storer: Union[str, Type[Storer]] = PromptStorer,
        storer_kwargs: Dict[str, Any] = None,
        dispatcher: Union[str, Type[Dispatcher]] = StaticDispatcher,
<<<<<<< HEAD
        dispatcher_kwargs: Dict[str, Any] = None
    ):
        """Construct a new instance.

        :param algorithm: The solving method to solve the problem instance.
        :param algorithm_kwargs: A dict-like object containing the named parameters for the ``algorithm``'s class
            constructor.
        :param loader: The class that stores the optimized solution in a proper way.
        :param loader_kwargs: A dict-like object containing the named parameters for the ``loaders``'s class
            constructor.
        :param storer: The class that stores the optimized solution in a proper way.
        :param storer_kwargs: A dict-like object containing the named parameters for the ``storer``'s class
            constructor.
        :param dispatcher: The class that orchestrates the optimization process, linking the loaded instance to the
            algorithm, and the obtained solution to the storer.
        :param dispatcher_kwargs: A dict-like object containing the named parameters for the ``dispatcher``'s class
            constructor.
        """
=======
        dispatcher_kwargs: Dict[str, Any] = None,
    ):
>>>>>>> 426fd1e8
        if algorithm_kwargs is None:
            algorithm_kwargs = dict()
        if loader_kwargs is None:
            loader_kwargs = dict()
        if storer_kwargs is None:
            storer_kwargs = dict()
        if dispatcher_kwargs is None:
            dispatcher_kwargs = dict()

        self._base_loader_cls = loader
        self._loader_kwargs = loader_kwargs

        self._base_algorithm_cls = algorithm
        self._algorithm_kwargs = algorithm_kwargs

        self._base_storer_cls = storer
        self._storer_kwargs = storer_kwargs

        self._base_dispatcher_cls = dispatcher
        self._dispatcher_kwargs = dispatcher_kwargs

    @property
    def _loader_cls(self) -> Type[Loader]:
        base = self._base_loader_cls
        tuned_kwargs = self._loader_kwargs

        class _TunedLoader(base):
            def __init__(self, *args, **kwargs):
                super().__init__(
                    *args, **kwargs, **tuned_kwargs,
                )

        return _TunedLoader

    @property
    def _algorithm_cls(self) -> Type[Algorithm]:
        base = self._base_algorithm_cls
        tuned_kwargs = self._algorithm_kwargs

        class _TunedAlgorithm(base):
            def __init__(self, *args, **kwargs):
                super().__init__(
                    *args, **kwargs, **tuned_kwargs,
                )

        return _TunedAlgorithm

    @property
    def _storer_cls(self) -> Type[Storer]:
        base = self._base_storer_cls
        tuned_kwargs = self._storer_kwargs

        class _TunedStorer(base):
            def __init__(self, *args, **kwargs):
                super().__init__(
                    *args, **kwargs, **tuned_kwargs,
                )

        return _TunedStorer

    @property
    def _dispatcher_cls(self) -> Type[Dispatcher]:
        base = self._base_dispatcher_cls
        tuned_kwargs = self._dispatcher_kwargs

        class _TunedDispatcher(base):
            def __init__(self, *args, **kwargs):
                super().__init__(
                    *args, **kwargs, **tuned_kwargs,
                )

        return _TunedDispatcher

    @property
    def _dispatcher(self) -> Dispatcher:
        return self._dispatcher_cls(self._loader_cls, self._algorithm_cls, self._storer_cls,)

    def solve(self) -> Result:
        """Compute an optimization.

        :return: The execution's result, containing a optimized solution for the given problem's instance.
        """
        return self._dispatcher.run()<|MERGE_RESOLUTION|>--- conflicted
+++ resolved
@@ -24,15 +24,12 @@
 
 
 class Solver(object):
-<<<<<<< HEAD
     """Solve a problem instance in an easy way.
 
     This class acts as the main library's interface of use, allowing to configure all the needed classes and
     entities to generate solutions for a problem instance and providing the requested solution.
     """
 
-=======
->>>>>>> 426fd1e8
     def __init__(
         self,
         algorithm: Union[str, Type[Algorithm]] = InsertionAlgorithm,
@@ -42,7 +39,6 @@
         storer: Union[str, Type[Storer]] = PromptStorer,
         storer_kwargs: Dict[str, Any] = None,
         dispatcher: Union[str, Type[Dispatcher]] = StaticDispatcher,
-<<<<<<< HEAD
         dispatcher_kwargs: Dict[str, Any] = None
     ):
         """Construct a new instance.
@@ -61,10 +57,6 @@
         :param dispatcher_kwargs: A dict-like object containing the named parameters for the ``dispatcher``'s class
             constructor.
         """
-=======
-        dispatcher_kwargs: Dict[str, Any] = None,
-    ):
->>>>>>> 426fd1e8
         if algorithm_kwargs is None:
             algorithm_kwargs = dict()
         if loader_kwargs is None:
