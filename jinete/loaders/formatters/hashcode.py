"""Formatting modules from raw objects containing HashCode problem instances to ``jinete```s class hierarchy."""

import logging

from ...models import (
    Fleet,
    Job,
    Surface,
    GeometricSurface,
    DistanceMetric,
    Vehicle,
    Trip,
    HashCodeObjective,
    Service,
)
from .abc import LoaderFormatter

logger = logging.getLogger(__name__)


class HashCodeLoaderFormatter(LoaderFormatter):
<<<<<<< HEAD
    """Format a HashCode problem instance from a raw object to build ``jinete``'s set of objects."""

=======
>>>>>>> 426fd1e8
    def fleet(self, surface: Surface, *args, **kwargs) -> Fleet:
        """Retrieve the fleet object for the current on load instance.

        :param surface: The surface surface object for the current on load instance.
        :param args: Additional positional arguments.
        :param kwargs: Additional named arguments.
        :return: A surface instance from the loaded instance.
        """
        row = self.data[0]
        n, latest, capacity = int(row[2]), row[5], 1.0

        origin = Service(surface.get_or_create_position([0, 0]), latest=latest)
        vehicles = set(Vehicle(str(idx), origin, capacity=capacity) for idx in range(n))
        fleet = Fleet(vehicles)
        logger.info(f"Created {fleet}!")
        return fleet

    def job(self, surface: Surface, *args, **kwargs) -> Job:
        """Retrieve the job object for the current on load instance.

        :param surface: The surface object for the current on load instance.
        :param args: Additional positional arguments.
        :param kwargs: Additional named arguments.
        :return: A surface instance from the loaded instance.
        """
        bonus = self.data[0][4]
        rows = self.data[1:]
        trips = set(self._build_trip(surface, str(i), bonus, *row) for i, row in enumerate(rows))

        kwargs["objective_cls"] = HashCodeObjective
        job = Job(trips, *args, **kwargs)

        logger.info(f'Created "{job}"!')
        return job

<<<<<<< HEAD
    @staticmethod
    def _build_trip(
=======
    def _build_trip(
        self,
>>>>>>> 426fd1e8
        surface: Surface,
        identifier: str,
        bonus: float,
        x1: float,
        y1: float,
        x2: float,
        y2: float,
        earliest: float,
        latest: float,
    ) -> Trip:
<<<<<<< HEAD
        origin = Service(
            position=surface.get_or_create_position([x1, y1]),
            earliest=earliest,
            latest=latest,
        )
        destination = Service(
            position=surface.get_or_create_position([x2, y2]),
        )
=======
        origin = Service(position=surface.get_or_create_position([x1, y1]), earliest=earliest, latest=latest,)
        destination = Service(position=surface.get_or_create_position([x2, y2]),)
>>>>>>> 426fd1e8
        trip = Trip(identifier, on_time_bonus=bonus, origin=origin, destination=destination)
        logger.debug(f"Created trip!")
        return trip

    def surface(self, *args, **kwargs) -> Surface:
        """Retrieve the surface object for the current on load instance.

        :param args: Additional positional arguments.
        :param kwargs: Additional named arguments.
        :return: A surface instance from the loaded instance.
        """
        surface = GeometricSurface(DistanceMetric.MANHATTAN)
        logger.info(f"Created surface!")
        return surface<|MERGE_RESOLUTION|>--- conflicted
+++ resolved
@@ -19,11 +19,8 @@
 
 
 class HashCodeLoaderFormatter(LoaderFormatter):
-<<<<<<< HEAD
     """Format a HashCode problem instance from a raw object to build ``jinete``'s set of objects."""
 
-=======
->>>>>>> 426fd1e8
     def fleet(self, surface: Surface, *args, **kwargs) -> Fleet:
         """Retrieve the fleet object for the current on load instance.
 
@@ -59,13 +56,8 @@
         logger.info(f'Created "{job}"!')
         return job
 
-<<<<<<< HEAD
     @staticmethod
     def _build_trip(
-=======
-    def _build_trip(
-        self,
->>>>>>> 426fd1e8
         surface: Surface,
         identifier: str,
         bonus: float,
@@ -76,7 +68,6 @@
         earliest: float,
         latest: float,
     ) -> Trip:
-<<<<<<< HEAD
         origin = Service(
             position=surface.get_or_create_position([x1, y1]),
             earliest=earliest,
@@ -85,10 +76,6 @@
         destination = Service(
             position=surface.get_or_create_position([x2, y2]),
         )
-=======
-        origin = Service(position=surface.get_or_create_position([x1, y1]), earliest=earliest, latest=latest,)
-        destination = Service(position=surface.get_or_create_position([x2, y2]),)
->>>>>>> 426fd1e8
         trip = Trip(identifier, on_time_bonus=bonus, origin=origin, destination=destination)
         logger.debug(f"Created trip!")
         return trip
