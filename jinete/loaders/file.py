--- conflicted
+++ resolved
@@ -9,18 +9,16 @@
 from cached_property import (
     cached_property,
 )
-from .abc import Loader
+from .abc import (
+    Loader,
+)
 
 if TYPE_CHECKING:
-<<<<<<< HEAD
     from ..models import (
         Job,
         Surface,
         Fleet,
     )
-=======
-    from typing import Optional
->>>>>>> 426fd1e8
 
 logger = logging.getLogger(__name__)
 
