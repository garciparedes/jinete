from __future__ import annotations

import unittest
from typing import TYPE_CHECKING

import jinete as jit

from tests.utils import generate_one_planning

if TYPE_CHECKING:
    from typing import Type


class TestResult(unittest.TestCase):
    planning: jit.Planning
    fleet: jit.Fleet
    job: jit.Job
    algorithm_cls: Type[jit.Algorithm]
    computation_time: float

    @classmethod
    def setUpClass(cls) -> None:
        cls.planning = generate_one_planning()
        cls.fleet = jit.Fleet(set(cls.planning.vehicles))
        cls.job = jit.Job(set(cls.planning.trips), jit.DialARideObjective)
        cls.algorithm = jit.NaiveAlgorithm(cls.fleet, cls.job)
        cls.computation_time = 1

    def test_construction(self):
        result = jit.Result(
            algorithm=self.algorithm,
            planning=self.planning,
            computation_time=self.computation_time,
        )

        self.assertIsInstance(result, jit.Result)
        self.assertEqual(self.fleet, result.fleet)
        self.assertEqual(self.fleet.vehicles, result.vehicles)

        self.assertEqual(self.job, result.job)
        self.assertEqual(self.job.trips, result.trips)
        self.assertEqual(self.job.objective, result.objective)
        self.assertEqual(self.job.objective.optimization_function(result), result.optimization_value)
        self.assertEqual(self.job.objective.direction, result.direction)

        self.assertEqual(self.algorithm, result.algorithm)

        self.assertEqual(self.planning, result.planning)
        self.assertEqual(self.planning.uuid, result.planning_uuid)
        self.assertEqual(self.planning.routes, result.routes)

        self.assertEqual(self.computation_time, result.computation_time)

    def test_as_tuple(self):
        result = jit.Result(
            algorithm=self.algorithm,
            planning=self.planning,
            computation_time=self.computation_time,
        )

        expected = (
<<<<<<< HEAD
            ('fleet_uuid', tuple(self.fleet)),
            ('job', tuple(self.job)),
            ('algorithm_name', type(self.algorithm).__name__),
            ('planning_uuid', self.planning.uuid)
=======
            ("fleet_uuid", tuple(self.fleet)),
            ("job", tuple(self.job)),
            ("algorithm_name", self.algorithm_cls.__name__),
            ("planning_uuid", self.planning.uuid),
>>>>>>> 426fd1e8
        )
        self.assertEqual(expected, tuple(result))


if __name__ == "__main__":
    unittest.main()<|MERGE_RESOLUTION|>--- conflicted
+++ resolved
@@ -59,17 +59,10 @@
         )
 
         expected = (
-<<<<<<< HEAD
-            ('fleet_uuid', tuple(self.fleet)),
-            ('job', tuple(self.job)),
-            ('algorithm_name', type(self.algorithm).__name__),
-            ('planning_uuid', self.planning.uuid)
-=======
             ("fleet_uuid", tuple(self.fleet)),
             ("job", tuple(self.job)),
-            ("algorithm_name", self.algorithm_cls.__name__),
+            ("algorithm_name", type(self.algorithm).__name__),
             ("planning_uuid", self.planning.uuid),
->>>>>>> 426fd1e8
         )
         self.assertEqual(expected, tuple(result))
 
